{
    "_readme": [
        "This file locks the dependencies of your project to a known state",
        "Read more about it at https://getcomposer.org/doc/01-basic-usage.md#composer-lock-the-lock-file",
        "This file is @generated automatically"
    ],
<<<<<<< HEAD
    "hash": "347d65d546b37e0a0f459d98687906ad",
    "content-hash": "e4325cba5a550465b162ab31dd37ecf3",
=======
    "hash": "d8b87df7911542ff8a9c7323fcc22949",
    "content-hash": "52dc356edd823568af9aca1e95032cfd",
>>>>>>> 00dd04e6
    "packages": [
        {
            "name": "container-interop/container-interop",
            "version": "1.1.0",
            "source": {
                "type": "git",
                "url": "https://github.com/container-interop/container-interop.git",
                "reference": "fc08354828f8fd3245f77a66b9e23a6bca48297e"
            },
            "dist": {
                "type": "zip",
                "url": "https://api.github.com/repos/container-interop/container-interop/zipball/fc08354828f8fd3245f77a66b9e23a6bca48297e",
                "reference": "fc08354828f8fd3245f77a66b9e23a6bca48297e",
                "shasum": ""
            },
            "type": "library",
            "autoload": {
                "psr-4": {
                    "Interop\\Container\\": "src/Interop/Container/"
                }
            },
            "notification-url": "https://packagist.org/downloads/",
            "license": [
                "MIT"
            ],
            "description": "Promoting the interoperability of container objects (DIC, SL, etc.)",
            "time": "2014-12-30 15:22:37"
        },
        {
            "name": "ffmpeg/ffmpeg",
            "version": "dev-release",
            "dist": {
                "type": "xz",
                "url": "http://johnvansickle.com/ffmpeg/releases/ffmpeg-release-64bit-static.tar.xz",
                "reference": null,
                "shasum": null
            },
            "bin": [
                "ffmpeg"
            ],
            "type": "library"
        },
        {
            "name": "guzzlehttp/guzzle",
            "version": "6.2.0",
            "source": {
                "type": "git",
                "url": "https://github.com/guzzle/guzzle.git",
                "reference": "d094e337976dff9d8e2424e8485872194e768662"
            },
            "dist": {
                "type": "zip",
                "url": "https://api.github.com/repos/guzzle/guzzle/zipball/d094e337976dff9d8e2424e8485872194e768662",
                "reference": "d094e337976dff9d8e2424e8485872194e768662",
                "shasum": ""
            },
            "require": {
                "guzzlehttp/promises": "~1.0",
                "guzzlehttp/psr7": "~1.1",
                "php": ">=5.5.0"
            },
            "require-dev": {
                "ext-curl": "*",
                "phpunit/phpunit": "~4.0",
                "psr/log": "~1.0"
            },
            "type": "library",
            "extra": {
                "branch-alias": {
                    "dev-master": "6.2-dev"
                }
            },
            "autoload": {
                "files": [
                    "src/functions_include.php"
                ],
                "psr-4": {
                    "GuzzleHttp\\": "src/"
                }
            },
            "notification-url": "https://packagist.org/downloads/",
            "license": [
                "MIT"
            ],
            "authors": [
                {
                    "name": "Michael Dowling",
                    "email": "mtdowling@gmail.com",
                    "homepage": "https://github.com/mtdowling"
                }
            ],
            "description": "Guzzle is a PHP HTTP client library",
            "homepage": "http://guzzlephp.org/",
            "keywords": [
                "client",
                "curl",
                "framework",
                "http",
                "http client",
                "rest",
                "web service"
            ],
            "time": "2016-03-21 20:02:09"
        },
        {
            "name": "guzzlehttp/promises",
            "version": "1.1.0",
            "source": {
                "type": "git",
                "url": "https://github.com/guzzle/promises.git",
                "reference": "bb9024c526b22f3fe6ae55a561fd70653d470aa8"
            },
            "dist": {
                "type": "zip",
                "url": "https://api.github.com/repos/guzzle/promises/zipball/bb9024c526b22f3fe6ae55a561fd70653d470aa8",
                "reference": "bb9024c526b22f3fe6ae55a561fd70653d470aa8",
                "shasum": ""
            },
            "require": {
                "php": ">=5.5.0"
            },
            "require-dev": {
                "phpunit/phpunit": "~4.0"
            },
            "type": "library",
            "extra": {
                "branch-alias": {
                    "dev-master": "1.0-dev"
                }
            },
            "autoload": {
                "psr-4": {
                    "GuzzleHttp\\Promise\\": "src/"
                },
                "files": [
                    "src/functions_include.php"
                ]
            },
            "notification-url": "https://packagist.org/downloads/",
            "license": [
                "MIT"
            ],
            "authors": [
                {
                    "name": "Michael Dowling",
                    "email": "mtdowling@gmail.com",
                    "homepage": "https://github.com/mtdowling"
                }
            ],
            "description": "Guzzle promises library",
            "keywords": [
                "promise"
            ],
            "time": "2016-03-08 01:15:46"
        },
        {
            "name": "guzzlehttp/psr7",
            "version": "1.2.3",
            "source": {
                "type": "git",
                "url": "https://github.com/guzzle/psr7.git",
                "reference": "2e89629ff057ebb49492ba08e6995d3a6a80021b"
            },
            "dist": {
                "type": "zip",
                "url": "https://api.github.com/repos/guzzle/psr7/zipball/2e89629ff057ebb49492ba08e6995d3a6a80021b",
                "reference": "2e89629ff057ebb49492ba08e6995d3a6a80021b",
                "shasum": ""
            },
            "require": {
                "php": ">=5.4.0",
                "psr/http-message": "~1.0"
            },
            "provide": {
                "psr/http-message-implementation": "1.0"
            },
            "require-dev": {
                "phpunit/phpunit": "~4.0"
            },
            "type": "library",
            "extra": {
                "branch-alias": {
                    "dev-master": "1.0-dev"
                }
            },
            "autoload": {
                "psr-4": {
                    "GuzzleHttp\\Psr7\\": "src/"
                },
                "files": [
                    "src/functions_include.php"
                ]
            },
            "notification-url": "https://packagist.org/downloads/",
            "license": [
                "MIT"
            ],
            "authors": [
                {
                    "name": "Michael Dowling",
                    "email": "mtdowling@gmail.com",
                    "homepage": "https://github.com/mtdowling"
                }
            ],
            "description": "PSR-7 message implementation",
            "keywords": [
                "http",
                "message",
                "stream",
                "uri"
            ],
            "time": "2016-02-18 21:54:00"
        },
        {
            "name": "jeremykendall/php-domain-parser",
            "version": "3.0.0",
            "source": {
                "type": "git",
                "url": "https://github.com/jeremykendall/php-domain-parser.git",
                "reference": "896e7e70f02bd4fd77190052799bc61e4d779672"
            },
            "dist": {
                "type": "zip",
                "url": "https://api.github.com/repos/jeremykendall/php-domain-parser/zipball/896e7e70f02bd4fd77190052799bc61e4d779672",
                "reference": "896e7e70f02bd4fd77190052799bc61e4d779672",
                "shasum": ""
            },
            "require": {
                "ext-curl": "*",
                "ext-intl": "*",
                "ext-mbstring": "*",
                "php": ">=5.3.0"
            },
            "require-dev": {
                "jeremykendall/debug-die": "0.0.1.*",
                "mikey179/vfsstream": "~1.4",
                "phpunit/phpunit": "~4.4"
            },
            "bin": [
                "bin/parse",
                "bin/update-psl"
            ],
            "type": "library",
            "autoload": {
                "psr-0": {
                    "Pdp\\": "src/"
                },
                "files": [
                    "src/pdp-parse-url.php"
                ]
            },
            "notification-url": "https://packagist.org/downloads/",
            "license": [
                "MIT"
            ],
            "authors": [
                {
                    "name": "Jeremy Kendall",
                    "homepage": "http://about.me/jeremykendall",
                    "role": "Developer"
                },
                {
                    "name": "Contributors",
                    "homepage": "https://github.com/jeremykendall/php-domain-parser/graphs/contributors"
                }
            ],
            "description": "Public Suffix List based URL parsing implemented in PHP.",
            "homepage": "https://github.com/jeremykendall/php-domain-parser",
            "keywords": [
                "Public Suffix List",
                "domain parsing",
                "url parsing"
            ],
            "time": "2015-03-30 12:49:45"
        },
        {
            "name": "league/uri",
            "version": "4.1.1",
            "source": {
                "type": "git",
                "url": "https://github.com/thephpleague/uri.git",
                "reference": "0cbce9fe7d9808690ebda67b110ad96bcae9daee"
            },
            "dist": {
                "type": "zip",
                "url": "https://api.github.com/repos/thephpleague/uri/zipball/0cbce9fe7d9808690ebda67b110ad96bcae9daee",
                "reference": "0cbce9fe7d9808690ebda67b110ad96bcae9daee",
                "shasum": ""
            },
            "require": {
                "ext-fileinfo": "*",
                "ext-intl": "*",
                "ext-mbstring": "*",
                "jeremykendall/php-domain-parser": "^3.0",
                "php": ">=5.5.9",
                "psr/http-message": "^1.0"
            },
            "require-dev": {
                "fabpot/php-cs-fixer": "^1.9",
                "phpunit/phpunit": "^4.0"
            },
            "type": "library",
            "extra": {
                "branch-alias": {
                    "dev-master": "4.1-dev"
                }
            },
            "autoload": {
                "psr-4": {
                    "League\\Uri\\": "src"
                }
            },
            "notification-url": "https://packagist.org/downloads/",
            "license": [
                "MIT"
            ],
            "authors": [
                {
                    "name": "Ignace Nyamagana Butera",
                    "email": "nyamsprod@gmail.com",
                    "homepage": "https://nyamsprod.com"
                }
            ],
            "description": "URI manipulation library",
            "homepage": "http://url.thephpleague.com",
            "keywords": [
                "data",
                "data-uri",
                "ftp",
                "http",
                "parse_url",
                "psr-7",
                "rfc3986",
                "uri",
                "url",
                "ws"
            ],
            "time": "2016-03-24 08:38:29"
        },
        {
            "name": "mathmarques/smarty-view",
            "version": "1.1.0",
            "source": {
                "type": "git",
                "url": "https://github.com/mathmarques/Smarty-View.git",
                "reference": "66f4d28c564c0363eda18d3f5b85a4241b1c4ad1"
            },
            "dist": {
                "type": "zip",
                "url": "https://api.github.com/repos/mathmarques/Smarty-View/zipball/66f4d28c564c0363eda18d3f5b85a4241b1c4ad1",
                "reference": "66f4d28c564c0363eda18d3f5b85a4241b1c4ad1",
                "shasum": ""
            },
            "require": {
                "php": ">=5.5.0",
                "slim/slim": "^3.0",
                "smarty/smarty": "~3.1"
            },
            "require-dev": {
                "phpunit/phpunit": "^4.8.0"
            },
            "type": "library",
            "autoload": {
                "psr-4": {
                    "Slim\\Views\\": "src"
                }
            },
            "notification-url": "https://packagist.org/downloads/",
            "license": [
                "MIT"
            ],
            "authors": [
                {
                    "name": "Matheus Marques",
                    "email": "matheusocmarques@gmail.com",
                    "homepage": "http://matheusmarques.com"
                }
            ],
            "description": "Slim Framework 3 view helper built on top of the Smarty templating component",
            "keywords": [
                "framework",
                "slim",
                "slim 3",
                "smarty",
                "template",
                "view"
            ],
            "time": "2016-03-31 00:41:59"
        },
        {
            "name": "nikic/fast-route",
            "version": "v0.6.0",
            "source": {
                "type": "git",
                "url": "https://github.com/nikic/FastRoute.git",
                "reference": "31fa86924556b80735f98b294a7ffdfb26789f22"
            },
            "dist": {
                "type": "zip",
                "url": "https://api.github.com/repos/nikic/FastRoute/zipball/31fa86924556b80735f98b294a7ffdfb26789f22",
                "reference": "31fa86924556b80735f98b294a7ffdfb26789f22",
                "shasum": ""
            },
            "require": {
                "php": ">=5.4.0"
            },
            "type": "library",
            "autoload": {
                "psr-4": {
                    "FastRoute\\": "src/"
                },
                "files": [
                    "src/functions.php"
                ]
            },
            "notification-url": "https://packagist.org/downloads/",
            "license": [
                "BSD-3-Clause"
            ],
            "authors": [
                {
                    "name": "Nikita Popov",
                    "email": "nikic@php.net"
                }
            ],
            "description": "Fast request router for PHP",
            "keywords": [
                "router",
                "routing"
            ],
            "time": "2015-06-18 19:15:47"
        },
        {
            "name": "pimple/pimple",
            "version": "v3.0.2",
            "source": {
                "type": "git",
                "url": "https://github.com/silexphp/Pimple.git",
                "reference": "a30f7d6e57565a2e1a316e1baf2a483f788b258a"
            },
            "dist": {
                "type": "zip",
                "url": "https://api.github.com/repos/silexphp/Pimple/zipball/a30f7d6e57565a2e1a316e1baf2a483f788b258a",
                "reference": "a30f7d6e57565a2e1a316e1baf2a483f788b258a",
                "shasum": ""
            },
            "require": {
                "php": ">=5.3.0"
            },
            "type": "library",
            "extra": {
                "branch-alias": {
                    "dev-master": "3.0.x-dev"
                }
            },
            "autoload": {
                "psr-0": {
                    "Pimple": "src/"
                }
            },
            "notification-url": "https://packagist.org/downloads/",
            "license": [
                "MIT"
            ],
            "authors": [
                {
                    "name": "Fabien Potencier",
                    "email": "fabien@symfony.com"
                }
            ],
            "description": "Pimple, a simple Dependency Injection Container",
            "homepage": "http://pimple.sensiolabs.org",
            "keywords": [
                "container",
                "dependency injection"
            ],
            "time": "2015-09-11 15:10:35"
        },
        {
            "name": "psr/http-message",
            "version": "1.0",
            "source": {
                "type": "git",
                "url": "https://github.com/php-fig/http-message.git",
                "reference": "85d63699f0dbedb190bbd4b0d2b9dc707ea4c298"
            },
            "dist": {
                "type": "zip",
                "url": "https://api.github.com/repos/php-fig/http-message/zipball/85d63699f0dbedb190bbd4b0d2b9dc707ea4c298",
                "reference": "85d63699f0dbedb190bbd4b0d2b9dc707ea4c298",
                "shasum": ""
            },
            "require": {
                "php": ">=5.3.0"
            },
            "type": "library",
            "extra": {
                "branch-alias": {
                    "dev-master": "1.0.x-dev"
                }
            },
            "autoload": {
                "psr-4": {
                    "Psr\\Http\\Message\\": "src/"
                }
            },
            "notification-url": "https://packagist.org/downloads/",
            "license": [
                "MIT"
            ],
            "authors": [
                {
                    "name": "PHP-FIG",
                    "homepage": "http://www.php-fig.org/"
                }
            ],
            "description": "Common interface for HTTP messages",
            "keywords": [
                "http",
                "http-message",
                "psr",
                "psr-7",
                "request",
                "response"
            ],
            "time": "2015-05-04 20:22:00"
        },
        {
            "name": "ptachoire/process-builder-chain",
            "version": "1.2.0",
            "source": {
                "type": "git",
                "url": "https://github.com/krichprollsch/process-builder-chain.git",
                "reference": "465055dbcc3b5ef792a768df935571551de4781a"
            },
            "dist": {
                "type": "zip",
                "url": "https://api.github.com/repos/krichprollsch/process-builder-chain/zipball/465055dbcc3b5ef792a768df935571551de4781a",
                "reference": "465055dbcc3b5ef792a768df935571551de4781a",
                "shasum": ""
            },
            "require": {
                "symfony/process": "~2.5 || ~3.0"
            },
            "type": "library",
            "autoload": {
                "psr-0": {
                    "Chain": "src/"
                }
            },
            "notification-url": "https://packagist.org/downloads/",
            "license": [
                "MIT"
            ],
            "authors": [
                {
                    "name": "Pierre Tachoire",
                    "email": "pierre.tachoire@gmail.com"
                }
            ],
            "description": "Add ability to chain symfony processes",
            "time": "2016-04-10 08:33:20"
        },
        {
            "name": "rg3/youtube-dl",
            "version": "2016.04.06",
            "source": {
                "type": "git",
                "url": "https://github.com/rg3/youtube-dl.git",
                "reference": "2016.04.06"
            },
            "type": "library"
        },
        {
            "name": "rudloff/smarty-plugin-noscheme",
            "version": "0.1.1",
            "source": {
                "type": "git",
                "url": "https://github.com/Rudloff/smarty-plugin-noscheme.git",
                "reference": "7b64350bd255690e44db497e50bb5edc5e87d5e6"
            },
            "dist": {
                "type": "zip",
                "url": "https://api.github.com/repos/Rudloff/smarty-plugin-noscheme/zipball/7b64350bd255690e44db497e50bb5edc5e87d5e6",
                "reference": "7b64350bd255690e44db497e50bb5edc5e87d5e6",
                "shasum": ""
            },
            "require": {
                "league/uri": "~4.1.1"
            },
            "require-dev": {
                "symfony/var-dumper": "~3.0.1"
            },
            "type": "library",
            "autoload": {
                "files": [
                    "modifier.noscheme.php"
                ]
            },
            "notification-url": "https://packagist.org/downloads/",
            "license": [
                "GPL-3.0"
            ],
            "authors": [
                {
                    "name": "Pierre Rudloff",
                    "email": "contact@rudloff.pro",
                    "homepage": "https://rudloff.pro/",
                    "role": "Developer"
                }
            ],
            "description": "Smarty modifier that removes the scheme in URLs",
            "time": "2016-04-09 00:40:13"
        },
        {
            "name": "slim/slim",
            "version": "3.3.0",
            "source": {
                "type": "git",
                "url": "https://github.com/slimphp/Slim.git",
                "reference": "939f2e85d57508de9cff241d10091cd972f221c3"
            },
            "dist": {
                "type": "zip",
                "url": "https://api.github.com/repos/slimphp/Slim/zipball/939f2e85d57508de9cff241d10091cd972f221c3",
                "reference": "939f2e85d57508de9cff241d10091cd972f221c3",
                "shasum": ""
            },
            "require": {
                "container-interop/container-interop": "^1.1",
                "nikic/fast-route": "^0.6",
                "php": ">=5.5.0",
                "pimple/pimple": "^3.0",
                "psr/http-message": "^1.0"
            },
            "require-dev": {
                "phpunit/phpunit": "^4.0",
                "squizlabs/php_codesniffer": "^2.5"
            },
            "type": "library",
            "autoload": {
                "psr-4": {
                    "Slim\\": "Slim"
                }
            },
            "notification-url": "https://packagist.org/downloads/",
            "license": [
                "MIT"
            ],
            "authors": [
                {
                    "name": "Rob Allen",
                    "email": "rob@akrabat.com",
                    "homepage": "http://akrabat.com"
                },
                {
                    "name": "Josh Lockhart",
                    "email": "hello@joshlockhart.com",
                    "homepage": "https://joshlockhart.com"
                },
                {
                    "name": "Gabriel Manricks",
                    "email": "gmanricks@me.com",
                    "homepage": "http://gabrielmanricks.com"
                },
                {
                    "name": "Andrew Smith",
                    "email": "a.smith@silentworks.co.uk",
                    "homepage": "http://silentworks.co.uk"
                }
            ],
            "description": "Slim is a PHP micro framework that helps you quickly write simple yet powerful web applications and APIs",
            "homepage": "http://slimframework.com",
            "keywords": [
                "api",
                "framework",
                "micro",
                "router"
            ],
            "time": "2016-03-10 21:37:40"
        },
        {
            "name": "smarty/smarty",
            "version": "v3.1.29",
            "source": {
                "type": "git",
                "url": "https://github.com/smarty-php/smarty.git",
                "reference": "35480f10e7ce9b0fdaf23d3799d7b79463919b1e"
            },
            "dist": {
                "type": "zip",
                "url": "https://api.github.com/repos/smarty-php/smarty/zipball/35480f10e7ce9b0fdaf23d3799d7b79463919b1e",
                "reference": "35480f10e7ce9b0fdaf23d3799d7b79463919b1e",
                "shasum": ""
            },
            "require": {
                "php": ">=5.2"
            },
            "type": "library",
            "extra": {
                "branch-alias": {
                    "dev-master": "3.1.x-dev"
                }
            },
            "autoload": {
                "classmap": [
                    "libs/Smarty.class.php",
                    "libs/SmartyBC.class.php",
                    "libs/sysplugins/"
                ]
            },
            "notification-url": "https://packagist.org/downloads/",
            "license": [
                "LGPL-3.0"
            ],
            "authors": [
                {
                    "name": "Monte Ohrt",
                    "email": "monte@ohrt.com"
                },
                {
                    "name": "Uwe Tews",
                    "email": "uwe.tews@googlemail.com"
                },
                {
                    "name": "Rodney Rehm",
                    "email": "rodney.rehm@medialize.de"
                }
            ],
            "description": "Smarty - the compiling PHP template engine",
            "homepage": "http://www.smarty.net",
            "keywords": [
                "templating"
            ],
            "time": "2015-12-21 01:57:06"
        },
        {
            "name": "symfony/process",
            "version": "v3.0.4",
            "source": {
                "type": "git",
                "url": "https://github.com/symfony/process.git",
                "reference": "e6f1f98bbd355d209a992bfff45e7edfbd4a0776"
            },
            "dist": {
                "type": "zip",
                "url": "https://api.github.com/repos/symfony/process/zipball/e6f1f98bbd355d209a992bfff45e7edfbd4a0776",
                "reference": "e6f1f98bbd355d209a992bfff45e7edfbd4a0776",
                "shasum": ""
            },
            "require": {
                "php": ">=5.5.9"
            },
            "type": "library",
            "extra": {
                "branch-alias": {
                    "dev-master": "3.0-dev"
                }
            },
            "autoload": {
                "psr-4": {
                    "Symfony\\Component\\Process\\": ""
                },
                "exclude-from-classmap": [
                    "/Tests/"
                ]
            },
            "notification-url": "https://packagist.org/downloads/",
            "license": [
                "MIT"
            ],
            "authors": [
                {
                    "name": "Fabien Potencier",
                    "email": "fabien@symfony.com"
                },
                {
                    "name": "Symfony Community",
                    "homepage": "https://symfony.com/contributors"
                }
            ],
            "description": "Symfony Process Component",
            "homepage": "https://symfony.com",
            "time": "2016-03-30 10:41:14"
        },
        {
            "name": "symfony/yaml",
            "version": "v3.0.4",
            "source": {
                "type": "git",
                "url": "https://github.com/symfony/yaml.git",
                "reference": "0047c8366744a16de7516622c5b7355336afae96"
            },
            "dist": {
                "type": "zip",
                "url": "https://api.github.com/repos/symfony/yaml/zipball/0047c8366744a16de7516622c5b7355336afae96",
                "reference": "0047c8366744a16de7516622c5b7355336afae96",
                "shasum": ""
            },
            "require": {
                "php": ">=5.5.9"
            },
            "type": "library",
            "extra": {
                "branch-alias": {
                    "dev-master": "3.0-dev"
                }
            },
            "autoload": {
                "psr-4": {
                    "Symfony\\Component\\Yaml\\": ""
                },
                "exclude-from-classmap": [
                    "/Tests/"
                ]
            },
            "notification-url": "https://packagist.org/downloads/",
            "license": [
                "MIT"
            ],
            "authors": [
                {
                    "name": "Fabien Potencier",
                    "email": "fabien@symfony.com"
                },
                {
                    "name": "Symfony Community",
                    "homepage": "https://symfony.com/contributors"
                }
            ],
            "description": "Symfony Yaml Component",
            "homepage": "https://symfony.com",
            "time": "2016-03-04 07:55:57"
        }
    ],
    "packages-dev": [
        {
            "name": "symfony/polyfill-mbstring",
            "version": "v1.1.1",
            "source": {
                "type": "git",
                "url": "https://github.com/symfony/polyfill-mbstring.git",
                "reference": "1289d16209491b584839022f29257ad859b8532d"
            },
            "dist": {
                "type": "zip",
                "url": "https://api.github.com/repos/symfony/polyfill-mbstring/zipball/1289d16209491b584839022f29257ad859b8532d",
                "reference": "1289d16209491b584839022f29257ad859b8532d",
                "shasum": ""
            },
            "require": {
                "php": ">=5.3.3"
            },
            "suggest": {
                "ext-mbstring": "For best performance"
            },
            "type": "library",
            "extra": {
                "branch-alias": {
                    "dev-master": "1.1-dev"
                }
            },
            "autoload": {
                "psr-4": {
                    "Symfony\\Polyfill\\Mbstring\\": ""
                },
                "files": [
                    "bootstrap.php"
                ]
            },
            "notification-url": "https://packagist.org/downloads/",
            "license": [
                "MIT"
            ],
            "authors": [
                {
                    "name": "Nicolas Grekas",
                    "email": "p@tchwork.com"
                },
                {
                    "name": "Symfony Community",
                    "homepage": "https://symfony.com/contributors"
                }
            ],
            "description": "Symfony polyfill for the Mbstring extension",
            "homepage": "https://symfony.com",
            "keywords": [
                "compatibility",
                "mbstring",
                "polyfill",
                "portable",
                "shim"
            ],
            "time": "2016-01-20 09:13:37"
        },
        {
            "name": "symfony/var-dumper",
            "version": "v3.0.4",
            "source": {
                "type": "git",
                "url": "https://github.com/symfony/var-dumper.git",
                "reference": "3841ed86527d18ee2c35fe4afb1b2fc60f8fae79"
            },
            "dist": {
                "type": "zip",
                "url": "https://api.github.com/repos/symfony/var-dumper/zipball/3841ed86527d18ee2c35fe4afb1b2fc60f8fae79",
                "reference": "3841ed86527d18ee2c35fe4afb1b2fc60f8fae79",
                "shasum": ""
            },
            "require": {
                "php": ">=5.5.9",
                "symfony/polyfill-mbstring": "~1.0"
            },
            "require-dev": {
                "twig/twig": "~1.20|~2.0"
            },
            "suggest": {
                "ext-symfony_debug": ""
            },
            "type": "library",
            "extra": {
                "branch-alias": {
                    "dev-master": "3.0-dev"
                }
            },
            "autoload": {
                "files": [
                    "Resources/functions/dump.php"
                ],
                "psr-4": {
                    "Symfony\\Component\\VarDumper\\": ""
                },
                "exclude-from-classmap": [
                    "/Tests/"
                ]
            },
            "notification-url": "https://packagist.org/downloads/",
            "license": [
                "MIT"
            ],
            "authors": [
                {
                    "name": "Nicolas Grekas",
                    "email": "p@tchwork.com"
                },
                {
                    "name": "Symfony Community",
                    "homepage": "https://symfony.com/contributors"
                }
            ],
            "description": "Symfony mechanism for exploring and dumping PHP variables",
            "homepage": "https://symfony.com",
            "keywords": [
                "debug",
                "dump"
            ],
            "time": "2016-03-10 10:34:12"
        }
    ],
    "aliases": [],
    "minimum-stability": "stable",
    "stability-flags": {
        "ffmpeg/ffmpeg": 20
    },
    "prefer-stable": false,
    "prefer-lowest": false,
    "platform": [],
    "platform-dev": []
}<|MERGE_RESOLUTION|>--- conflicted
+++ resolved
@@ -4,13 +4,8 @@
         "Read more about it at https://getcomposer.org/doc/01-basic-usage.md#composer-lock-the-lock-file",
         "This file is @generated automatically"
     ],
-<<<<<<< HEAD
-    "hash": "347d65d546b37e0a0f459d98687906ad",
-    "content-hash": "e4325cba5a550465b162ab31dd37ecf3",
-=======
-    "hash": "d8b87df7911542ff8a9c7323fcc22949",
-    "content-hash": "52dc356edd823568af9aca1e95032cfd",
->>>>>>> 00dd04e6
+    "hash": "e1cdeb4248ab93397c2fa390a76b0c62",
+    "content-hash": "8ad4495699681f4ade03f5e0fbe0b074",
     "packages": [
         {
             "name": "container-interop/container-interop",
