{
    "_readme": [
        "This file locks the dependencies of your project to a known state",
        "Read more about it at https://getcomposer.org/doc/01-basic-usage.md#composer-lock-the-lock-file",
        "This file is @generated automatically"
    ],
<<<<<<< HEAD
    "hash": "01e94ff8285bcebc8d51432c0accab38",
    "content-hash": "93e298fb6465f3e74d29d03c40c05a96",
=======
    "hash": "0f8f1c80cb7ebbc175b7e6be0936f841",
    "content-hash": "2dee8611ed0f1e97a0be455b9eec7647",
>>>>>>> 24c96847
    "packages": [
        {
            "name": "aura/session",
            "version": "2.1.0",
            "source": {
                "type": "git",
                "url": "https://github.com/auraphp/Aura.Session.git",
                "reference": "7d2f7d41ad693970b5b6b83facca0961d3378883"
            },
            "dist": {
                "type": "zip",
                "url": "https://api.github.com/repos/auraphp/Aura.Session/zipball/7d2f7d41ad693970b5b6b83facca0961d3378883",
                "reference": "7d2f7d41ad693970b5b6b83facca0961d3378883",
                "shasum": ""
            },
            "require": {
                "php": ">=5.3.0"
            },
            "require-dev": {
                "aura/di": "~2.0"
            },
            "suggest": {
                "ext-mcrypt": "Mcrypt generates the next best secure CSRF tokens.",
                "ext-openssl": "OpenSSL generates the best secure CSRF tokens.",
                "ircmaxell/random-lib": "A Library For Generating Secure Random Numbers",
                "paragonie/random_compat": "PHP 5.x polyfill for random_bytes() and random_int() from PHP 7"
            },
            "type": "library",
            "extra": {
                "aura": {
                    "type": "library",
                    "config": {
                        "common": "Aura\\Session\\_Config\\Common"
                    }
                }
            },
            "autoload": {
                "psr-4": {
                    "Aura\\Session\\": "src/",
                    "Aura\\Session\\_Config\\": "config/"
                }
            },
            "notification-url": "https://packagist.org/downloads/",
            "license": [
                "BSD-2-Clause"
            ],
            "authors": [
                {
                    "name": "Aura.Session Contributors",
                    "homepage": "https://github.com/auraphp/Aura.Session/contributors"
                }
            ],
            "description": "Provides session management functionality, including lazy session starting, session segments, next-request-only (\"flash\") values, and CSRF tools.",
            "homepage": "https://github.com/auraphp/Aura.Session",
            "keywords": [
                "csrf",
                "flash",
                "flash message",
                "session",
                "sessions"
            ],
            "time": "2016-10-03 20:28:32"
        },
        {
            "name": "container-interop/container-interop",
            "version": "1.1.0",
            "source": {
                "type": "git",
                "url": "https://github.com/container-interop/container-interop.git",
                "reference": "fc08354828f8fd3245f77a66b9e23a6bca48297e"
            },
            "dist": {
                "type": "zip",
                "url": "https://api.github.com/repos/container-interop/container-interop/zipball/fc08354828f8fd3245f77a66b9e23a6bca48297e",
                "reference": "fc08354828f8fd3245f77a66b9e23a6bca48297e",
                "shasum": ""
            },
            "type": "library",
            "autoload": {
                "psr-4": {
                    "Interop\\Container\\": "src/Interop/Container/"
                }
            },
            "notification-url": "https://packagist.org/downloads/",
            "license": [
                "MIT"
            ],
            "description": "Promoting the interoperability of container objects (DIC, SL, etc.)",
            "time": "2014-12-30 15:22:37"
        },
        {
            "name": "jeremykendall/php-domain-parser",
            "version": "3.0.0",
            "source": {
                "type": "git",
                "url": "https://github.com/jeremykendall/php-domain-parser.git",
                "reference": "896e7e70f02bd4fd77190052799bc61e4d779672"
            },
            "dist": {
                "type": "zip",
                "url": "https://api.github.com/repos/jeremykendall/php-domain-parser/zipball/896e7e70f02bd4fd77190052799bc61e4d779672",
                "reference": "896e7e70f02bd4fd77190052799bc61e4d779672",
                "shasum": ""
            },
            "require": {
                "ext-curl": "*",
                "ext-intl": "*",
                "ext-mbstring": "*",
                "php": ">=5.3.0"
            },
            "require-dev": {
                "jeremykendall/debug-die": "0.0.1.*",
                "mikey179/vfsstream": "~1.4",
                "phpunit/phpunit": "~4.4"
            },
            "bin": [
                "bin/parse",
                "bin/update-psl"
            ],
            "type": "library",
            "autoload": {
                "psr-0": {
                    "Pdp\\": "src/"
                },
                "files": [
                    "src/pdp-parse-url.php"
                ]
            },
            "notification-url": "https://packagist.org/downloads/",
            "license": [
                "MIT"
            ],
            "authors": [
                {
                    "name": "Jeremy Kendall",
                    "homepage": "http://about.me/jeremykendall",
                    "role": "Developer"
                },
                {
                    "name": "Contributors",
                    "homepage": "https://github.com/jeremykendall/php-domain-parser/graphs/contributors"
                }
            ],
            "description": "Public Suffix List based URL parsing implemented in PHP.",
            "homepage": "https://github.com/jeremykendall/php-domain-parser",
            "keywords": [
                "Public Suffix List",
                "domain parsing",
                "url parsing"
            ],
            "time": "2015-03-30 12:49:45"
        },
        {
            "name": "league/uri",
            "version": "4.1.1",
            "source": {
                "type": "git",
                "url": "https://github.com/thephpleague/uri.git",
                "reference": "0cbce9fe7d9808690ebda67b110ad96bcae9daee"
            },
            "dist": {
                "type": "zip",
                "url": "https://api.github.com/repos/thephpleague/uri/zipball/0cbce9fe7d9808690ebda67b110ad96bcae9daee",
                "reference": "0cbce9fe7d9808690ebda67b110ad96bcae9daee",
                "shasum": ""
            },
            "require": {
                "ext-fileinfo": "*",
                "ext-intl": "*",
                "ext-mbstring": "*",
                "jeremykendall/php-domain-parser": "^3.0",
                "php": ">=5.5.9",
                "psr/http-message": "^1.0"
            },
            "require-dev": {
                "fabpot/php-cs-fixer": "^1.9",
                "phpunit/phpunit": "^4.0"
            },
            "type": "library",
            "extra": {
                "branch-alias": {
                    "dev-master": "4.1-dev"
                }
            },
            "autoload": {
                "psr-4": {
                    "League\\Uri\\": "src"
                }
            },
            "notification-url": "https://packagist.org/downloads/",
            "license": [
                "MIT"
            ],
            "authors": [
                {
                    "name": "Ignace Nyamagana Butera",
                    "email": "nyamsprod@gmail.com",
                    "homepage": "https://nyamsprod.com"
                }
            ],
            "description": "URI manipulation library",
            "homepage": "http://url.thephpleague.com",
            "keywords": [
                "data",
                "data-uri",
                "ftp",
                "http",
                "parse_url",
                "psr-7",
                "rfc3986",
                "uri",
                "url",
                "ws"
            ],
            "time": "2016-03-24 08:38:29"
        },
        {
            "name": "mathmarques/smarty-view",
            "version": "1.1.1",
            "source": {
                "type": "git",
                "url": "https://github.com/mathmarques/Smarty-View.git",
                "reference": "c8f8501a0be4c290e1165fcb9e5064952ef6969d"
            },
            "dist": {
                "type": "zip",
                "url": "https://api.github.com/repos/mathmarques/Smarty-View/zipball/c8f8501a0be4c290e1165fcb9e5064952ef6969d",
                "reference": "c8f8501a0be4c290e1165fcb9e5064952ef6969d",
                "shasum": ""
            },
            "require": {
                "php": ">=5.5.0",
                "slim/slim": "^3.0",
                "smarty/smarty": "~3.1"
            },
            "require-dev": {
                "phpunit/phpunit": "^4.8.0"
            },
            "type": "library",
            "autoload": {
                "psr-4": {
                    "Slim\\Views\\": "src"
                }
            },
            "notification-url": "https://packagist.org/downloads/",
            "license": [
                "MIT"
            ],
            "authors": [
                {
                    "name": "Matheus Marques",
                    "email": "matheusocmarques@gmail.com",
                    "homepage": "http://matheusmarques.com"
                }
            ],
            "description": "Slim Framework 3 view helper built on top of the Smarty templating component",
            "keywords": [
                "framework",
                "slim",
                "slim 3",
                "smarty",
                "template",
                "view"
            ],
            "time": "2016-08-25 19:04:49"
        },
        {
            "name": "nikic/fast-route",
            "version": "v1.0.1",
            "source": {
                "type": "git",
                "url": "https://github.com/nikic/FastRoute.git",
                "reference": "8ea928195fa9b907f0d6e48312d323c1a13cc2af"
            },
            "dist": {
                "type": "zip",
                "url": "https://api.github.com/repos/nikic/FastRoute/zipball/8ea928195fa9b907f0d6e48312d323c1a13cc2af",
                "reference": "8ea928195fa9b907f0d6e48312d323c1a13cc2af",
                "shasum": ""
            },
            "require": {
                "php": ">=5.4.0"
            },
            "type": "library",
            "autoload": {
                "psr-4": {
                    "FastRoute\\": "src/"
                },
                "files": [
                    "src/functions.php"
                ]
            },
            "notification-url": "https://packagist.org/downloads/",
            "license": [
                "BSD-3-Clause"
            ],
            "authors": [
                {
                    "name": "Nikita Popov",
                    "email": "nikic@php.net"
                }
            ],
            "description": "Fast request router for PHP",
            "keywords": [
                "router",
                "routing"
            ],
            "time": "2016-06-12 19:08:51"
        },
        {
            "name": "pimple/pimple",
            "version": "v3.0.2",
            "source": {
                "type": "git",
                "url": "https://github.com/silexphp/Pimple.git",
                "reference": "a30f7d6e57565a2e1a316e1baf2a483f788b258a"
            },
            "dist": {
                "type": "zip",
                "url": "https://api.github.com/repos/silexphp/Pimple/zipball/a30f7d6e57565a2e1a316e1baf2a483f788b258a",
                "reference": "a30f7d6e57565a2e1a316e1baf2a483f788b258a",
                "shasum": ""
            },
            "require": {
                "php": ">=5.3.0"
            },
            "type": "library",
            "extra": {
                "branch-alias": {
                    "dev-master": "3.0.x-dev"
                }
            },
            "autoload": {
                "psr-0": {
                    "Pimple": "src/"
                }
            },
            "notification-url": "https://packagist.org/downloads/",
            "license": [
                "MIT"
            ],
            "authors": [
                {
                    "name": "Fabien Potencier",
                    "email": "fabien@symfony.com"
                }
            ],
            "description": "Pimple, a simple Dependency Injection Container",
            "homepage": "http://pimple.sensiolabs.org",
            "keywords": [
                "container",
                "dependency injection"
            ],
            "time": "2015-09-11 15:10:35"
        },
        {
            "name": "psr/http-message",
            "version": "1.0.1",
            "source": {
                "type": "git",
                "url": "https://github.com/php-fig/http-message.git",
                "reference": "f6561bf28d520154e4b0ec72be95418abe6d9363"
            },
            "dist": {
                "type": "zip",
                "url": "https://api.github.com/repos/php-fig/http-message/zipball/f6561bf28d520154e4b0ec72be95418abe6d9363",
                "reference": "f6561bf28d520154e4b0ec72be95418abe6d9363",
                "shasum": ""
            },
            "require": {
                "php": ">=5.3.0"
            },
            "type": "library",
            "extra": {
                "branch-alias": {
                    "dev-master": "1.0.x-dev"
                }
            },
            "autoload": {
                "psr-4": {
                    "Psr\\Http\\Message\\": "src/"
                }
            },
            "notification-url": "https://packagist.org/downloads/",
            "license": [
                "MIT"
            ],
            "authors": [
                {
                    "name": "PHP-FIG",
                    "homepage": "http://www.php-fig.org/"
                }
            ],
            "description": "Common interface for HTTP messages",
            "homepage": "https://github.com/php-fig/http-message",
            "keywords": [
                "http",
                "http-message",
                "psr",
                "psr-7",
                "request",
                "response"
            ],
            "time": "2016-08-06 14:39:51"
        },
        {
            "name": "ptachoire/process-builder-chain",
            "version": "1.2.0",
            "source": {
                "type": "git",
                "url": "https://github.com/krichprollsch/process-builder-chain.git",
                "reference": "465055dbcc3b5ef792a768df935571551de4781a"
            },
            "dist": {
                "type": "zip",
                "url": "https://api.github.com/repos/krichprollsch/process-builder-chain/zipball/465055dbcc3b5ef792a768df935571551de4781a",
                "reference": "465055dbcc3b5ef792a768df935571551de4781a",
                "shasum": ""
            },
            "require": {
                "symfony/process": "~2.5 || ~3.0"
            },
            "type": "library",
            "autoload": {
                "psr-0": {
                    "Chain": "src/"
                }
            },
            "notification-url": "https://packagist.org/downloads/",
            "license": [
                "MIT"
            ],
            "authors": [
                {
                    "name": "Pierre Tachoire",
                    "email": "pierre.tachoire@gmail.com"
                }
            ],
            "description": "Add ability to chain symfony processes",
            "time": "2016-04-10 08:33:20"
        },
        {
            "name": "rudloff/smarty-plugin-noscheme",
            "version": "0.1.1",
            "source": {
                "type": "git",
                "url": "https://github.com/Rudloff/smarty-plugin-noscheme.git",
                "reference": "7b64350bd255690e44db497e50bb5edc5e87d5e6"
            },
            "dist": {
                "type": "zip",
                "url": "https://api.github.com/repos/Rudloff/smarty-plugin-noscheme/zipball/7b64350bd255690e44db497e50bb5edc5e87d5e6",
                "reference": "7b64350bd255690e44db497e50bb5edc5e87d5e6",
                "shasum": ""
            },
            "require": {
                "league/uri": "~4.1.1"
            },
            "require-dev": {
                "symfony/var-dumper": "~3.0.1"
            },
            "type": "library",
            "autoload": {
                "files": [
                    "modifier.noscheme.php"
                ]
            },
            "notification-url": "https://packagist.org/downloads/",
            "license": [
                "GPL-3.0"
            ],
            "authors": [
                {
                    "name": "Pierre Rudloff",
                    "email": "contact@rudloff.pro",
                    "homepage": "https://rudloff.pro/",
                    "role": "Developer"
                }
            ],
            "description": "Smarty modifier that removes the scheme in URLs",
            "time": "2016-04-09 00:40:13"
        },
        {
            "name": "slim/slim",
            "version": "3.6.0",
            "source": {
                "type": "git",
                "url": "https://github.com/slimphp/Slim.git",
                "reference": "a685fe91a9435e1432e8eeb7cf516e2f5cee7f64"
            },
            "dist": {
                "type": "zip",
                "url": "https://api.github.com/repos/slimphp/Slim/zipball/a685fe91a9435e1432e8eeb7cf516e2f5cee7f64",
                "reference": "a685fe91a9435e1432e8eeb7cf516e2f5cee7f64",
                "shasum": ""
            },
            "require": {
                "container-interop/container-interop": "^1.1",
                "nikic/fast-route": "^1.0",
                "php": ">=5.5.0",
                "pimple/pimple": "^3.0",
                "psr/http-message": "^1.0"
            },
            "provide": {
                "psr/http-message-implementation": "1.0"
            },
            "require-dev": {
                "phpunit/phpunit": "^4.0",
                "squizlabs/php_codesniffer": "^2.5"
            },
            "type": "library",
            "autoload": {
                "psr-4": {
                    "Slim\\": "Slim"
                }
            },
            "notification-url": "https://packagist.org/downloads/",
            "license": [
                "MIT"
            ],
            "authors": [
                {
                    "name": "Rob Allen",
                    "email": "rob@akrabat.com",
                    "homepage": "http://akrabat.com"
                },
                {
                    "name": "Josh Lockhart",
                    "email": "hello@joshlockhart.com",
                    "homepage": "https://joshlockhart.com"
                },
                {
                    "name": "Gabriel Manricks",
                    "email": "gmanricks@me.com",
                    "homepage": "http://gabrielmanricks.com"
                },
                {
                    "name": "Andrew Smith",
                    "email": "a.smith@silentworks.co.uk",
                    "homepage": "http://silentworks.co.uk"
                }
            ],
            "description": "Slim is a PHP micro framework that helps you quickly write simple yet powerful web applications and APIs",
            "homepage": "http://slimframework.com",
            "keywords": [
                "api",
                "framework",
                "micro",
                "router"
            ],
            "time": "2016-11-20 20:48:49"
        },
        {
            "name": "smarty/smarty",
            "version": "v3.1.30",
            "source": {
                "type": "git",
                "url": "https://github.com/smarty-php/smarty.git",
                "reference": "ed2b7f1146cfda13df1eea8a5f707a1b771b6e7e"
            },
            "dist": {
                "type": "zip",
                "url": "https://api.github.com/repos/smarty-php/smarty/zipball/ed2b7f1146cfda13df1eea8a5f707a1b771b6e7e",
                "reference": "ed2b7f1146cfda13df1eea8a5f707a1b771b6e7e",
                "shasum": ""
            },
            "require": {
                "php": ">=5.2"
            },
            "type": "library",
            "extra": {
                "branch-alias": {
                    "dev-master": "3.1.x-dev"
                }
            },
            "autoload": {
                "classmap": [
                    "libs/Smarty.class.php",
                    "libs/SmartyBC.class.php",
                    "libs/sysplugins/"
                ]
            },
            "notification-url": "https://packagist.org/downloads/",
            "license": [
                "LGPL-3.0"
            ],
            "authors": [
                {
                    "name": "Monte Ohrt",
                    "email": "monte@ohrt.com"
                },
                {
                    "name": "Uwe Tews",
                    "email": "uwe.tews@googlemail.com"
                },
                {
                    "name": "Rodney Rehm",
                    "email": "rodney.rehm@medialize.de"
                }
            ],
            "description": "Smarty - the compiling PHP template engine",
            "homepage": "http://www.smarty.net",
            "keywords": [
                "templating"
            ],
            "time": "2016-08-07 18:46:49"
        },
        {
            "name": "symfony/process",
            "version": "v3.2.0",
            "source": {
                "type": "git",
                "url": "https://github.com/symfony/process.git",
                "reference": "02ea84847aad71be7e32056408bb19f3a616cdd3"
            },
            "dist": {
                "type": "zip",
                "url": "https://api.github.com/repos/symfony/process/zipball/02ea84847aad71be7e32056408bb19f3a616cdd3",
                "reference": "02ea84847aad71be7e32056408bb19f3a616cdd3",
                "shasum": ""
            },
            "require": {
                "php": ">=5.5.9"
            },
            "type": "library",
            "extra": {
                "branch-alias": {
                    "dev-master": "3.2-dev"
                }
            },
            "autoload": {
                "psr-4": {
                    "Symfony\\Component\\Process\\": ""
                },
                "exclude-from-classmap": [
                    "/Tests/"
                ]
            },
            "notification-url": "https://packagist.org/downloads/",
            "license": [
                "MIT"
            ],
            "authors": [
                {
                    "name": "Fabien Potencier",
                    "email": "fabien@symfony.com"
                },
                {
                    "name": "Symfony Community",
                    "homepage": "https://symfony.com/contributors"
                }
            ],
            "description": "Symfony Process Component",
            "homepage": "https://symfony.com",
            "time": "2016-11-24 10:40:28"
        },
        {
            "name": "symfony/yaml",
            "version": "v3.2.0",
            "source": {
                "type": "git",
                "url": "https://github.com/symfony/yaml.git",
                "reference": "f2300ba8fbb002c028710b92e1906e7457410693"
            },
            "dist": {
                "type": "zip",
                "url": "https://api.github.com/repos/symfony/yaml/zipball/f2300ba8fbb002c028710b92e1906e7457410693",
                "reference": "f2300ba8fbb002c028710b92e1906e7457410693",
                "shasum": ""
            },
            "require": {
                "php": ">=5.5.9"
            },
            "require-dev": {
                "symfony/console": "~2.8|~3.0"
            },
            "suggest": {
                "symfony/console": "For validating YAML files using the lint command"
            },
            "type": "library",
            "extra": {
                "branch-alias": {
                    "dev-master": "3.2-dev"
                }
            },
            "autoload": {
                "psr-4": {
                    "Symfony\\Component\\Yaml\\": ""
                },
                "exclude-from-classmap": [
                    "/Tests/"
                ]
            },
            "notification-url": "https://packagist.org/downloads/",
            "license": [
                "MIT"
            ],
            "authors": [
                {
                    "name": "Fabien Potencier",
                    "email": "fabien@symfony.com"
                },
                {
                    "name": "Symfony Community",
                    "homepage": "https://symfony.com/contributors"
                }
            ],
            "description": "Symfony Yaml Component",
            "homepage": "https://symfony.com",
            "time": "2016-11-18 21:17:59"
        }
    ],
    "packages-dev": [
        {
            "name": "doctrine/instantiator",
            "version": "1.0.5",
            "source": {
                "type": "git",
                "url": "https://github.com/doctrine/instantiator.git",
                "reference": "8e884e78f9f0eb1329e445619e04456e64d8051d"
            },
            "dist": {
                "type": "zip",
                "url": "https://api.github.com/repos/doctrine/instantiator/zipball/8e884e78f9f0eb1329e445619e04456e64d8051d",
                "reference": "8e884e78f9f0eb1329e445619e04456e64d8051d",
                "shasum": ""
            },
            "require": {
                "php": ">=5.3,<8.0-DEV"
            },
            "require-dev": {
                "athletic/athletic": "~0.1.8",
                "ext-pdo": "*",
                "ext-phar": "*",
                "phpunit/phpunit": "~4.0",
                "squizlabs/php_codesniffer": "~2.0"
            },
            "type": "library",
            "extra": {
                "branch-alias": {
                    "dev-master": "1.0.x-dev"
                }
            },
            "autoload": {
                "psr-4": {
                    "Doctrine\\Instantiator\\": "src/Doctrine/Instantiator/"
                }
            },
            "notification-url": "https://packagist.org/downloads/",
            "license": [
                "MIT"
            ],
            "authors": [
                {
                    "name": "Marco Pivetta",
                    "email": "ocramius@gmail.com",
                    "homepage": "http://ocramius.github.com/"
                }
            ],
            "description": "A small, lightweight utility to instantiate objects in PHP without invoking their constructors",
            "homepage": "https://github.com/doctrine/instantiator",
            "keywords": [
                "constructor",
                "instantiate"
            ],
            "time": "2015-06-14 21:17:01"
        },
        {
            "name": "ffmpeg/ffmpeg",
            "version": "dev-release",
            "dist": {
                "type": "xz",
                "url": "http://johnvansickle.com/ffmpeg/releases/ffmpeg-release-64bit-static.tar.xz",
                "reference": null,
                "shasum": null
            },
            "bin": [
                "ffmpeg"
            ],
            "type": "library"
        },
        {
            "name": "myclabs/deep-copy",
            "version": "1.5.5",
            "source": {
                "type": "git",
                "url": "https://github.com/myclabs/DeepCopy.git",
                "reference": "399c1f9781e222f6eb6cc238796f5200d1b7f108"
            },
            "dist": {
                "type": "zip",
                "url": "https://api.github.com/repos/myclabs/DeepCopy/zipball/399c1f9781e222f6eb6cc238796f5200d1b7f108",
                "reference": "399c1f9781e222f6eb6cc238796f5200d1b7f108",
                "shasum": ""
            },
            "require": {
                "php": ">=5.4.0"
            },
            "require-dev": {
                "doctrine/collections": "1.*",
                "phpunit/phpunit": "~4.1"
            },
            "type": "library",
            "autoload": {
                "psr-4": {
                    "DeepCopy\\": "src/DeepCopy/"
                }
            },
            "notification-url": "https://packagist.org/downloads/",
            "license": [
                "MIT"
            ],
            "description": "Create deep copies (clones) of your objects",
            "homepage": "https://github.com/myclabs/DeepCopy",
            "keywords": [
                "clone",
                "copy",
                "duplicate",
                "object",
                "object graph"
            ],
            "time": "2016-10-31 17:19:45"
        },
        {
            "name": "phpdocumentor/reflection-common",
            "version": "1.0",
            "source": {
                "type": "git",
                "url": "https://github.com/phpDocumentor/ReflectionCommon.git",
                "reference": "144c307535e82c8fdcaacbcfc1d6d8eeb896687c"
            },
            "dist": {
                "type": "zip",
                "url": "https://api.github.com/repos/phpDocumentor/ReflectionCommon/zipball/144c307535e82c8fdcaacbcfc1d6d8eeb896687c",
                "reference": "144c307535e82c8fdcaacbcfc1d6d8eeb896687c",
                "shasum": ""
            },
            "require": {
                "php": ">=5.5"
            },
            "require-dev": {
                "phpunit/phpunit": "^4.6"
            },
            "type": "library",
            "extra": {
                "branch-alias": {
                    "dev-master": "1.0.x-dev"
                }
            },
            "autoload": {
                "psr-4": {
                    "phpDocumentor\\Reflection\\": [
                        "src"
                    ]
                }
            },
            "notification-url": "https://packagist.org/downloads/",
            "license": [
                "MIT"
            ],
            "authors": [
                {
                    "name": "Jaap van Otterdijk",
                    "email": "opensource@ijaap.nl"
                }
            ],
            "description": "Common reflection classes used by phpdocumentor to reflect the code structure",
            "homepage": "http://www.phpdoc.org",
            "keywords": [
                "FQSEN",
                "phpDocumentor",
                "phpdoc",
                "reflection",
                "static analysis"
            ],
            "time": "2015-12-27 11:43:31"
        },
        {
            "name": "phpdocumentor/reflection-docblock",
            "version": "3.1.1",
            "source": {
                "type": "git",
                "url": "https://github.com/phpDocumentor/ReflectionDocBlock.git",
                "reference": "8331b5efe816ae05461b7ca1e721c01b46bafb3e"
            },
            "dist": {
                "type": "zip",
                "url": "https://api.github.com/repos/phpDocumentor/ReflectionDocBlock/zipball/8331b5efe816ae05461b7ca1e721c01b46bafb3e",
                "reference": "8331b5efe816ae05461b7ca1e721c01b46bafb3e",
                "shasum": ""
            },
            "require": {
                "php": ">=5.5",
                "phpdocumentor/reflection-common": "^1.0@dev",
                "phpdocumentor/type-resolver": "^0.2.0",
                "webmozart/assert": "^1.0"
            },
            "require-dev": {
                "mockery/mockery": "^0.9.4",
                "phpunit/phpunit": "^4.4"
            },
            "type": "library",
            "autoload": {
                "psr-4": {
                    "phpDocumentor\\Reflection\\": [
                        "src/"
                    ]
                }
            },
            "notification-url": "https://packagist.org/downloads/",
            "license": [
                "MIT"
            ],
            "authors": [
                {
                    "name": "Mike van Riel",
                    "email": "me@mikevanriel.com"
                }
            ],
            "description": "With this component, a library can provide support for annotations via DocBlocks or otherwise retrieve information that is embedded in a DocBlock.",
            "time": "2016-09-30 07:12:33"
        },
        {
            "name": "phpdocumentor/type-resolver",
            "version": "0.2.1",
            "source": {
                "type": "git",
                "url": "https://github.com/phpDocumentor/TypeResolver.git",
                "reference": "e224fb2ea2fba6d3ad6fdaef91cd09a172155ccb"
            },
            "dist": {
                "type": "zip",
                "url": "https://api.github.com/repos/phpDocumentor/TypeResolver/zipball/e224fb2ea2fba6d3ad6fdaef91cd09a172155ccb",
                "reference": "e224fb2ea2fba6d3ad6fdaef91cd09a172155ccb",
                "shasum": ""
            },
            "require": {
                "php": ">=5.5",
                "phpdocumentor/reflection-common": "^1.0"
            },
            "require-dev": {
                "mockery/mockery": "^0.9.4",
                "phpunit/phpunit": "^5.2||^4.8.24"
            },
            "type": "library",
            "extra": {
                "branch-alias": {
                    "dev-master": "1.0.x-dev"
                }
            },
            "autoload": {
                "psr-4": {
                    "phpDocumentor\\Reflection\\": [
                        "src/"
                    ]
                }
            },
            "notification-url": "https://packagist.org/downloads/",
            "license": [
                "MIT"
            ],
            "authors": [
                {
                    "name": "Mike van Riel",
                    "email": "me@mikevanriel.com"
                }
            ],
            "time": "2016-11-25 06:54:22"
        },
        {
            "name": "phpspec/prophecy",
            "version": "v1.6.2",
            "source": {
                "type": "git",
                "url": "https://github.com/phpspec/prophecy.git",
                "reference": "6c52c2722f8460122f96f86346600e1077ce22cb"
            },
            "dist": {
                "type": "zip",
                "url": "https://api.github.com/repos/phpspec/prophecy/zipball/6c52c2722f8460122f96f86346600e1077ce22cb",
                "reference": "6c52c2722f8460122f96f86346600e1077ce22cb",
                "shasum": ""
            },
            "require": {
                "doctrine/instantiator": "^1.0.2",
                "php": "^5.3|^7.0",
                "phpdocumentor/reflection-docblock": "^2.0|^3.0.2",
                "sebastian/comparator": "^1.1",
                "sebastian/recursion-context": "^1.0|^2.0"
            },
            "require-dev": {
                "phpspec/phpspec": "^2.0",
                "phpunit/phpunit": "^4.8 || ^5.6.5"
            },
            "type": "library",
            "extra": {
                "branch-alias": {
                    "dev-master": "1.6.x-dev"
                }
            },
            "autoload": {
                "psr-0": {
                    "Prophecy\\": "src/"
                }
            },
            "notification-url": "https://packagist.org/downloads/",
            "license": [
                "MIT"
            ],
            "authors": [
                {
                    "name": "Konstantin Kudryashov",
                    "email": "ever.zet@gmail.com",
                    "homepage": "http://everzet.com"
                },
                {
                    "name": "Marcello Duarte",
                    "email": "marcello.duarte@gmail.com"
                }
            ],
            "description": "Highly opinionated mocking framework for PHP 5.3+",
            "homepage": "https://github.com/phpspec/prophecy",
            "keywords": [
                "Double",
                "Dummy",
                "fake",
                "mock",
                "spy",
                "stub"
            ],
            "time": "2016-11-21 14:58:47"
        },
        {
            "name": "phpunit/php-code-coverage",
            "version": "4.0.3",
            "source": {
                "type": "git",
                "url": "https://github.com/sebastianbergmann/php-code-coverage.git",
                "reference": "903fd6318d0a90b4770a009ff73e4a4e9c437929"
            },
            "dist": {
                "type": "zip",
                "url": "https://api.github.com/repos/sebastianbergmann/php-code-coverage/zipball/903fd6318d0a90b4770a009ff73e4a4e9c437929",
                "reference": "903fd6318d0a90b4770a009ff73e4a4e9c437929",
                "shasum": ""
            },
            "require": {
                "php": "^5.6 || ^7.0",
                "phpunit/php-file-iterator": "~1.3",
                "phpunit/php-text-template": "~1.2",
                "phpunit/php-token-stream": "^1.4.2",
                "sebastian/code-unit-reverse-lookup": "~1.0",
                "sebastian/environment": "^1.3.2 || ^2.0",
                "sebastian/version": "~1.0|~2.0"
            },
            "require-dev": {
                "ext-xdebug": ">=2.1.4",
                "phpunit/phpunit": "^5.4"
            },
            "suggest": {
                "ext-dom": "*",
                "ext-xdebug": ">=2.4.0",
                "ext-xmlwriter": "*"
            },
            "type": "library",
            "extra": {
                "branch-alias": {
                    "dev-master": "4.0.x-dev"
                }
            },
            "autoload": {
                "classmap": [
                    "src/"
                ]
            },
            "notification-url": "https://packagist.org/downloads/",
            "license": [
                "BSD-3-Clause"
            ],
            "authors": [
                {
                    "name": "Sebastian Bergmann",
                    "email": "sb@sebastian-bergmann.de",
                    "role": "lead"
                }
            ],
            "description": "Library that provides collection, processing, and rendering functionality for PHP code coverage information.",
            "homepage": "https://github.com/sebastianbergmann/php-code-coverage",
            "keywords": [
                "coverage",
                "testing",
                "xunit"
            ],
            "time": "2016-11-28 16:00:31"
        },
        {
            "name": "phpunit/php-file-iterator",
            "version": "1.4.2",
            "source": {
                "type": "git",
                "url": "https://github.com/sebastianbergmann/php-file-iterator.git",
                "reference": "3cc8f69b3028d0f96a9078e6295d86e9bf019be5"
            },
            "dist": {
                "type": "zip",
                "url": "https://api.github.com/repos/sebastianbergmann/php-file-iterator/zipball/3cc8f69b3028d0f96a9078e6295d86e9bf019be5",
                "reference": "3cc8f69b3028d0f96a9078e6295d86e9bf019be5",
                "shasum": ""
            },
            "require": {
                "php": ">=5.3.3"
            },
            "type": "library",
            "extra": {
                "branch-alias": {
                    "dev-master": "1.4.x-dev"
                }
            },
            "autoload": {
                "classmap": [
                    "src/"
                ]
            },
            "notification-url": "https://packagist.org/downloads/",
            "license": [
                "BSD-3-Clause"
            ],
            "authors": [
                {
                    "name": "Sebastian Bergmann",
                    "email": "sb@sebastian-bergmann.de",
                    "role": "lead"
                }
            ],
            "description": "FilterIterator implementation that filters files based on a list of suffixes.",
            "homepage": "https://github.com/sebastianbergmann/php-file-iterator/",
            "keywords": [
                "filesystem",
                "iterator"
            ],
            "time": "2016-10-03 07:40:28"
        },
        {
            "name": "phpunit/php-text-template",
            "version": "1.2.1",
            "source": {
                "type": "git",
                "url": "https://github.com/sebastianbergmann/php-text-template.git",
                "reference": "31f8b717e51d9a2afca6c9f046f5d69fc27c8686"
            },
            "dist": {
                "type": "zip",
                "url": "https://api.github.com/repos/sebastianbergmann/php-text-template/zipball/31f8b717e51d9a2afca6c9f046f5d69fc27c8686",
                "reference": "31f8b717e51d9a2afca6c9f046f5d69fc27c8686",
                "shasum": ""
            },
            "require": {
                "php": ">=5.3.3"
            },
            "type": "library",
            "autoload": {
                "classmap": [
                    "src/"
                ]
            },
            "notification-url": "https://packagist.org/downloads/",
            "license": [
                "BSD-3-Clause"
            ],
            "authors": [
                {
                    "name": "Sebastian Bergmann",
                    "email": "sebastian@phpunit.de",
                    "role": "lead"
                }
            ],
            "description": "Simple template engine.",
            "homepage": "https://github.com/sebastianbergmann/php-text-template/",
            "keywords": [
                "template"
            ],
            "time": "2015-06-21 13:50:34"
        },
        {
            "name": "phpunit/php-timer",
            "version": "1.0.8",
            "source": {
                "type": "git",
                "url": "https://github.com/sebastianbergmann/php-timer.git",
                "reference": "38e9124049cf1a164f1e4537caf19c99bf1eb260"
            },
            "dist": {
                "type": "zip",
                "url": "https://api.github.com/repos/sebastianbergmann/php-timer/zipball/38e9124049cf1a164f1e4537caf19c99bf1eb260",
                "reference": "38e9124049cf1a164f1e4537caf19c99bf1eb260",
                "shasum": ""
            },
            "require": {
                "php": ">=5.3.3"
            },
            "require-dev": {
                "phpunit/phpunit": "~4|~5"
            },
            "type": "library",
            "autoload": {
                "classmap": [
                    "src/"
                ]
            },
            "notification-url": "https://packagist.org/downloads/",
            "license": [
                "BSD-3-Clause"
            ],
            "authors": [
                {
                    "name": "Sebastian Bergmann",
                    "email": "sb@sebastian-bergmann.de",
                    "role": "lead"
                }
            ],
            "description": "Utility class for timing",
            "homepage": "https://github.com/sebastianbergmann/php-timer/",
            "keywords": [
                "timer"
            ],
            "time": "2016-05-12 18:03:57"
        },
        {
            "name": "phpunit/php-token-stream",
            "version": "1.4.9",
            "source": {
                "type": "git",
                "url": "https://github.com/sebastianbergmann/php-token-stream.git",
                "reference": "3b402f65a4cc90abf6e1104e388b896ce209631b"
            },
            "dist": {
                "type": "zip",
                "url": "https://api.github.com/repos/sebastianbergmann/php-token-stream/zipball/3b402f65a4cc90abf6e1104e388b896ce209631b",
                "reference": "3b402f65a4cc90abf6e1104e388b896ce209631b",
                "shasum": ""
            },
            "require": {
                "ext-tokenizer": "*",
                "php": ">=5.3.3"
            },
            "require-dev": {
                "phpunit/phpunit": "~4.2"
            },
            "type": "library",
            "extra": {
                "branch-alias": {
                    "dev-master": "1.4-dev"
                }
            },
            "autoload": {
                "classmap": [
                    "src/"
                ]
            },
            "notification-url": "https://packagist.org/downloads/",
            "license": [
                "BSD-3-Clause"
            ],
            "authors": [
                {
                    "name": "Sebastian Bergmann",
                    "email": "sebastian@phpunit.de"
                }
            ],
            "description": "Wrapper around PHP's tokenizer extension.",
            "homepage": "https://github.com/sebastianbergmann/php-token-stream/",
            "keywords": [
                "tokenizer"
            ],
            "time": "2016-11-15 14:06:22"
        },
        {
            "name": "phpunit/phpunit",
            "version": "5.7.2",
            "source": {
                "type": "git",
                "url": "https://github.com/sebastianbergmann/phpunit.git",
                "reference": "336aff0ac52e306c98e7455bc3e8d7b0bf777a5e"
            },
            "dist": {
                "type": "zip",
                "url": "https://api.github.com/repos/sebastianbergmann/phpunit/zipball/336aff0ac52e306c98e7455bc3e8d7b0bf777a5e",
                "reference": "336aff0ac52e306c98e7455bc3e8d7b0bf777a5e",
                "shasum": ""
            },
            "require": {
                "ext-dom": "*",
                "ext-json": "*",
                "ext-libxml": "*",
                "ext-mbstring": "*",
                "ext-xml": "*",
                "myclabs/deep-copy": "~1.3",
                "php": "^5.6 || ^7.0",
                "phpspec/prophecy": "^1.3.1",
                "phpunit/php-code-coverage": "^4.0.3",
                "phpunit/php-file-iterator": "~1.4",
                "phpunit/php-text-template": "~1.2",
                "phpunit/php-timer": "^1.0.6",
                "phpunit/phpunit-mock-objects": "^3.2",
                "sebastian/comparator": "~1.2.2",
                "sebastian/diff": "~1.2",
                "sebastian/environment": "^1.3.4 || ^2.0",
                "sebastian/exporter": "~2.0",
                "sebastian/global-state": "~1.0",
                "sebastian/object-enumerator": "~2.0",
                "sebastian/resource-operations": "~1.0",
                "sebastian/version": "~1.0|~2.0",
                "symfony/yaml": "~2.1|~3.0"
            },
            "conflict": {
                "phpdocumentor/reflection-docblock": "3.0.2"
            },
            "require-dev": {
                "ext-pdo": "*"
            },
            "suggest": {
                "ext-xdebug": "*",
                "phpunit/php-invoker": "~1.1"
            },
            "bin": [
                "phpunit"
            ],
            "type": "library",
            "extra": {
                "branch-alias": {
                    "dev-master": "5.7.x-dev"
                }
            },
            "autoload": {
                "classmap": [
                    "src/"
                ]
            },
            "notification-url": "https://packagist.org/downloads/",
            "license": [
                "BSD-3-Clause"
            ],
            "authors": [
                {
                    "name": "Sebastian Bergmann",
                    "email": "sebastian@phpunit.de",
                    "role": "lead"
                }
            ],
            "description": "The PHP Unit Testing framework.",
            "homepage": "https://phpunit.de/",
            "keywords": [
                "phpunit",
                "testing",
                "xunit"
            ],
            "time": "2016-12-03 08:33:00"
        },
        {
            "name": "phpunit/phpunit-mock-objects",
            "version": "3.4.2",
            "source": {
                "type": "git",
                "url": "https://github.com/sebastianbergmann/phpunit-mock-objects.git",
                "reference": "90a08f5deed5f7ac35463c161f2e8fa0e5652faf"
            },
            "dist": {
                "type": "zip",
                "url": "https://api.github.com/repos/sebastianbergmann/phpunit-mock-objects/zipball/90a08f5deed5f7ac35463c161f2e8fa0e5652faf",
                "reference": "90a08f5deed5f7ac35463c161f2e8fa0e5652faf",
                "shasum": ""
            },
            "require": {
                "doctrine/instantiator": "^1.0.2",
                "php": "^5.6 || ^7.0",
                "phpunit/php-text-template": "^1.2",
                "sebastian/exporter": "^1.2 || ^2.0"
            },
            "conflict": {
                "phpunit/phpunit": "<5.4.0"
            },
            "require-dev": {
                "phpunit/phpunit": "^5.4"
            },
            "suggest": {
                "ext-soap": "*"
            },
            "type": "library",
            "extra": {
                "branch-alias": {
                    "dev-master": "3.2.x-dev"
                }
            },
            "autoload": {
                "classmap": [
                    "src/"
                ]
            },
            "notification-url": "https://packagist.org/downloads/",
            "license": [
                "BSD-3-Clause"
            ],
            "authors": [
                {
                    "name": "Sebastian Bergmann",
                    "email": "sb@sebastian-bergmann.de",
                    "role": "lead"
                }
            ],
            "description": "Mock Object library for PHPUnit",
            "homepage": "https://github.com/sebastianbergmann/phpunit-mock-objects/",
            "keywords": [
                "mock",
                "xunit"
            ],
            "time": "2016-11-27 07:52:03"
        },
        {
            "name": "rg3/youtube-dl",
            "version": "2016.09.08",
            "source": {
                "type": "git",
                "url": "https://github.com/rg3/youtube-dl.git",
                "reference": "2016.09.08"
            },
            "dist": {
                "type": "tar",
                "url": "https://github.com/rg3/youtube-dl/archive/2016.09.08.tar.gz",
                "reference": null,
                "shasum": null
            },
            "type": "library"
        },
        {
            "name": "rudloff/rtmpdump-bin",
            "version": "2.3",
            "source": {
                "type": "git",
                "url": "https://github.com/Rudloff/rtmpdump-bin.git",
                "reference": "133cdd80e3bab66593e88a5276158596383afd97"
            },
            "dist": {
                "type": "zip",
                "url": "https://api.github.com/repos/Rudloff/rtmpdump-bin/zipball/133cdd80e3bab66593e88a5276158596383afd97",
                "reference": "133cdd80e3bab66593e88a5276158596383afd97",
                "shasum": ""
            },
            "require-dev": {
                "rtmpdump/rtmpdump": "2.3"
            },
            "bin": [
                "rtmpdump"
            ],
            "type": "library",
            "notification-url": "https://packagist.org/downloads/",
            "license": [
                "GPL-2.0"
            ],
            "description": "rtmpdump binary for Linux 64 bit",
            "time": "2016-04-12 19:17:32"
        },
        {
            "name": "sebastian/code-unit-reverse-lookup",
            "version": "1.0.0",
            "source": {
                "type": "git",
                "url": "https://github.com/sebastianbergmann/code-unit-reverse-lookup.git",
                "reference": "c36f5e7cfce482fde5bf8d10d41a53591e0198fe"
            },
            "dist": {
                "type": "zip",
                "url": "https://api.github.com/repos/sebastianbergmann/code-unit-reverse-lookup/zipball/c36f5e7cfce482fde5bf8d10d41a53591e0198fe",
                "reference": "c36f5e7cfce482fde5bf8d10d41a53591e0198fe",
                "shasum": ""
            },
            "require": {
                "php": ">=5.6"
            },
            "require-dev": {
                "phpunit/phpunit": "~5"
            },
            "type": "library",
            "extra": {
                "branch-alias": {
                    "dev-master": "1.0.x-dev"
                }
            },
            "autoload": {
                "classmap": [
                    "src/"
                ]
            },
            "notification-url": "https://packagist.org/downloads/",
            "license": [
                "BSD-3-Clause"
            ],
            "authors": [
                {
                    "name": "Sebastian Bergmann",
                    "email": "sebastian@phpunit.de"
                }
            ],
            "description": "Looks up which function or method a line of code belongs to",
            "homepage": "https://github.com/sebastianbergmann/code-unit-reverse-lookup/",
            "time": "2016-02-13 06:45:14"
        },
        {
            "name": "sebastian/comparator",
            "version": "1.2.2",
            "source": {
                "type": "git",
                "url": "https://github.com/sebastianbergmann/comparator.git",
                "reference": "6a1ed12e8b2409076ab22e3897126211ff8b1f7f"
            },
            "dist": {
                "type": "zip",
                "url": "https://api.github.com/repos/sebastianbergmann/comparator/zipball/6a1ed12e8b2409076ab22e3897126211ff8b1f7f",
                "reference": "6a1ed12e8b2409076ab22e3897126211ff8b1f7f",
                "shasum": ""
            },
            "require": {
                "php": ">=5.3.3",
                "sebastian/diff": "~1.2",
                "sebastian/exporter": "~1.2 || ~2.0"
            },
            "require-dev": {
                "phpunit/phpunit": "~4.4"
            },
            "type": "library",
            "extra": {
                "branch-alias": {
                    "dev-master": "1.2.x-dev"
                }
            },
            "autoload": {
                "classmap": [
                    "src/"
                ]
            },
            "notification-url": "https://packagist.org/downloads/",
            "license": [
                "BSD-3-Clause"
            ],
            "authors": [
                {
                    "name": "Jeff Welch",
                    "email": "whatthejeff@gmail.com"
                },
                {
                    "name": "Volker Dusch",
                    "email": "github@wallbash.com"
                },
                {
                    "name": "Bernhard Schussek",
                    "email": "bschussek@2bepublished.at"
                },
                {
                    "name": "Sebastian Bergmann",
                    "email": "sebastian@phpunit.de"
                }
            ],
            "description": "Provides the functionality to compare PHP values for equality",
            "homepage": "http://www.github.com/sebastianbergmann/comparator",
            "keywords": [
                "comparator",
                "compare",
                "equality"
            ],
            "time": "2016-11-19 09:18:40"
        },
        {
            "name": "sebastian/diff",
            "version": "1.4.1",
            "source": {
                "type": "git",
                "url": "https://github.com/sebastianbergmann/diff.git",
                "reference": "13edfd8706462032c2f52b4b862974dd46b71c9e"
            },
            "dist": {
                "type": "zip",
                "url": "https://api.github.com/repos/sebastianbergmann/diff/zipball/13edfd8706462032c2f52b4b862974dd46b71c9e",
                "reference": "13edfd8706462032c2f52b4b862974dd46b71c9e",
                "shasum": ""
            },
            "require": {
                "php": ">=5.3.3"
            },
            "require-dev": {
                "phpunit/phpunit": "~4.8"
            },
            "type": "library",
            "extra": {
                "branch-alias": {
                    "dev-master": "1.4-dev"
                }
            },
            "autoload": {
                "classmap": [
                    "src/"
                ]
            },
            "notification-url": "https://packagist.org/downloads/",
            "license": [
                "BSD-3-Clause"
            ],
            "authors": [
                {
                    "name": "Kore Nordmann",
                    "email": "mail@kore-nordmann.de"
                },
                {
                    "name": "Sebastian Bergmann",
                    "email": "sebastian@phpunit.de"
                }
            ],
            "description": "Diff implementation",
            "homepage": "https://github.com/sebastianbergmann/diff",
            "keywords": [
                "diff"
            ],
            "time": "2015-12-08 07:14:41"
        },
        {
            "name": "sebastian/environment",
            "version": "2.0.0",
            "source": {
                "type": "git",
                "url": "https://github.com/sebastianbergmann/environment.git",
                "reference": "5795ffe5dc5b02460c3e34222fee8cbe245d8fac"
            },
            "dist": {
                "type": "zip",
                "url": "https://api.github.com/repos/sebastianbergmann/environment/zipball/5795ffe5dc5b02460c3e34222fee8cbe245d8fac",
                "reference": "5795ffe5dc5b02460c3e34222fee8cbe245d8fac",
                "shasum": ""
            },
            "require": {
                "php": "^5.6 || ^7.0"
            },
            "require-dev": {
                "phpunit/phpunit": "^5.0"
            },
            "type": "library",
            "extra": {
                "branch-alias": {
                    "dev-master": "2.0.x-dev"
                }
            },
            "autoload": {
                "classmap": [
                    "src/"
                ]
            },
            "notification-url": "https://packagist.org/downloads/",
            "license": [
                "BSD-3-Clause"
            ],
            "authors": [
                {
                    "name": "Sebastian Bergmann",
                    "email": "sebastian@phpunit.de"
                }
            ],
            "description": "Provides functionality to handle HHVM/PHP environments",
            "homepage": "http://www.github.com/sebastianbergmann/environment",
            "keywords": [
                "Xdebug",
                "environment",
                "hhvm"
            ],
            "time": "2016-11-26 07:53:53"
        },
        {
            "name": "sebastian/exporter",
            "version": "2.0.0",
            "source": {
                "type": "git",
                "url": "https://github.com/sebastianbergmann/exporter.git",
                "reference": "ce474bdd1a34744d7ac5d6aad3a46d48d9bac4c4"
            },
            "dist": {
                "type": "zip",
                "url": "https://api.github.com/repos/sebastianbergmann/exporter/zipball/ce474bdd1a34744d7ac5d6aad3a46d48d9bac4c4",
                "reference": "ce474bdd1a34744d7ac5d6aad3a46d48d9bac4c4",
                "shasum": ""
            },
            "require": {
                "php": ">=5.3.3",
                "sebastian/recursion-context": "~2.0"
            },
            "require-dev": {
                "ext-mbstring": "*",
                "phpunit/phpunit": "~4.4"
            },
            "type": "library",
            "extra": {
                "branch-alias": {
                    "dev-master": "2.0.x-dev"
                }
            },
            "autoload": {
                "classmap": [
                    "src/"
                ]
            },
            "notification-url": "https://packagist.org/downloads/",
            "license": [
                "BSD-3-Clause"
            ],
            "authors": [
                {
                    "name": "Jeff Welch",
                    "email": "whatthejeff@gmail.com"
                },
                {
                    "name": "Volker Dusch",
                    "email": "github@wallbash.com"
                },
                {
                    "name": "Bernhard Schussek",
                    "email": "bschussek@2bepublished.at"
                },
                {
                    "name": "Sebastian Bergmann",
                    "email": "sebastian@phpunit.de"
                },
                {
                    "name": "Adam Harvey",
                    "email": "aharvey@php.net"
                }
            ],
            "description": "Provides the functionality to export PHP variables for visualization",
            "homepage": "http://www.github.com/sebastianbergmann/exporter",
            "keywords": [
                "export",
                "exporter"
            ],
            "time": "2016-11-19 08:54:04"
        },
        {
            "name": "sebastian/global-state",
            "version": "1.1.1",
            "source": {
                "type": "git",
                "url": "https://github.com/sebastianbergmann/global-state.git",
                "reference": "bc37d50fea7d017d3d340f230811c9f1d7280af4"
            },
            "dist": {
                "type": "zip",
                "url": "https://api.github.com/repos/sebastianbergmann/global-state/zipball/bc37d50fea7d017d3d340f230811c9f1d7280af4",
                "reference": "bc37d50fea7d017d3d340f230811c9f1d7280af4",
                "shasum": ""
            },
            "require": {
                "php": ">=5.3.3"
            },
            "require-dev": {
                "phpunit/phpunit": "~4.2"
            },
            "suggest": {
                "ext-uopz": "*"
            },
            "type": "library",
            "extra": {
                "branch-alias": {
                    "dev-master": "1.0-dev"
                }
            },
            "autoload": {
                "classmap": [
                    "src/"
                ]
            },
            "notification-url": "https://packagist.org/downloads/",
            "license": [
                "BSD-3-Clause"
            ],
            "authors": [
                {
                    "name": "Sebastian Bergmann",
                    "email": "sebastian@phpunit.de"
                }
            ],
            "description": "Snapshotting of global state",
            "homepage": "http://www.github.com/sebastianbergmann/global-state",
            "keywords": [
                "global state"
            ],
            "time": "2015-10-12 03:26:01"
        },
        {
            "name": "sebastian/object-enumerator",
            "version": "2.0.0",
            "source": {
                "type": "git",
                "url": "https://github.com/sebastianbergmann/object-enumerator.git",
                "reference": "96f8a3f257b69e8128ad74d3a7fd464bcbaa3b35"
            },
            "dist": {
                "type": "zip",
                "url": "https://api.github.com/repos/sebastianbergmann/object-enumerator/zipball/96f8a3f257b69e8128ad74d3a7fd464bcbaa3b35",
                "reference": "96f8a3f257b69e8128ad74d3a7fd464bcbaa3b35",
                "shasum": ""
            },
            "require": {
                "php": ">=5.6",
                "sebastian/recursion-context": "~2.0"
            },
            "require-dev": {
                "phpunit/phpunit": "~5"
            },
            "type": "library",
            "extra": {
                "branch-alias": {
                    "dev-master": "2.0.x-dev"
                }
            },
            "autoload": {
                "classmap": [
                    "src/"
                ]
            },
            "notification-url": "https://packagist.org/downloads/",
            "license": [
                "BSD-3-Clause"
            ],
            "authors": [
                {
                    "name": "Sebastian Bergmann",
                    "email": "sebastian@phpunit.de"
                }
            ],
            "description": "Traverses array structures and object graphs to enumerate all referenced objects",
            "homepage": "https://github.com/sebastianbergmann/object-enumerator/",
            "time": "2016-11-19 07:35:10"
        },
        {
            "name": "sebastian/recursion-context",
            "version": "2.0.0",
            "source": {
                "type": "git",
                "url": "https://github.com/sebastianbergmann/recursion-context.git",
                "reference": "2c3ba150cbec723aa057506e73a8d33bdb286c9a"
            },
            "dist": {
                "type": "zip",
                "url": "https://api.github.com/repos/sebastianbergmann/recursion-context/zipball/2c3ba150cbec723aa057506e73a8d33bdb286c9a",
                "reference": "2c3ba150cbec723aa057506e73a8d33bdb286c9a",
                "shasum": ""
            },
            "require": {
                "php": ">=5.3.3"
            },
            "require-dev": {
                "phpunit/phpunit": "~4.4"
            },
            "type": "library",
            "extra": {
                "branch-alias": {
                    "dev-master": "2.0.x-dev"
                }
            },
            "autoload": {
                "classmap": [
                    "src/"
                ]
            },
            "notification-url": "https://packagist.org/downloads/",
            "license": [
                "BSD-3-Clause"
            ],
            "authors": [
                {
                    "name": "Jeff Welch",
                    "email": "whatthejeff@gmail.com"
                },
                {
                    "name": "Sebastian Bergmann",
                    "email": "sebastian@phpunit.de"
                },
                {
                    "name": "Adam Harvey",
                    "email": "aharvey@php.net"
                }
            ],
            "description": "Provides functionality to recursively process PHP variables",
            "homepage": "http://www.github.com/sebastianbergmann/recursion-context",
            "time": "2016-11-19 07:33:16"
        },
        {
            "name": "sebastian/resource-operations",
            "version": "1.0.0",
            "source": {
                "type": "git",
                "url": "https://github.com/sebastianbergmann/resource-operations.git",
                "reference": "ce990bb21759f94aeafd30209e8cfcdfa8bc3f52"
            },
            "dist": {
                "type": "zip",
                "url": "https://api.github.com/repos/sebastianbergmann/resource-operations/zipball/ce990bb21759f94aeafd30209e8cfcdfa8bc3f52",
                "reference": "ce990bb21759f94aeafd30209e8cfcdfa8bc3f52",
                "shasum": ""
            },
            "require": {
                "php": ">=5.6.0"
            },
            "type": "library",
            "extra": {
                "branch-alias": {
                    "dev-master": "1.0.x-dev"
                }
            },
            "autoload": {
                "classmap": [
                    "src/"
                ]
            },
            "notification-url": "https://packagist.org/downloads/",
            "license": [
                "BSD-3-Clause"
            ],
            "authors": [
                {
                    "name": "Sebastian Bergmann",
                    "email": "sebastian@phpunit.de"
                }
            ],
            "description": "Provides a list of PHP built-in functions that operate on resources",
            "homepage": "https://www.github.com/sebastianbergmann/resource-operations",
            "time": "2015-07-28 20:34:47"
        },
        {
            "name": "sebastian/version",
            "version": "2.0.1",
            "source": {
                "type": "git",
                "url": "https://github.com/sebastianbergmann/version.git",
                "reference": "99732be0ddb3361e16ad77b68ba41efc8e979019"
            },
            "dist": {
                "type": "zip",
                "url": "https://api.github.com/repos/sebastianbergmann/version/zipball/99732be0ddb3361e16ad77b68ba41efc8e979019",
                "reference": "99732be0ddb3361e16ad77b68ba41efc8e979019",
                "shasum": ""
            },
            "require": {
                "php": ">=5.6"
            },
            "type": "library",
            "extra": {
                "branch-alias": {
                    "dev-master": "2.0.x-dev"
                }
            },
            "autoload": {
                "classmap": [
                    "src/"
                ]
            },
            "notification-url": "https://packagist.org/downloads/",
            "license": [
                "BSD-3-Clause"
            ],
            "authors": [
                {
                    "name": "Sebastian Bergmann",
                    "email": "sebastian@phpunit.de",
                    "role": "lead"
                }
            ],
            "description": "Library that helps with managing the version number of Git-hosted PHP projects",
            "homepage": "https://github.com/sebastianbergmann/version",
            "time": "2016-10-03 07:35:21"
        },
        {
            "name": "squizlabs/php_codesniffer",
            "version": "2.7.1",
            "source": {
                "type": "git",
                "url": "https://github.com/squizlabs/PHP_CodeSniffer.git",
                "reference": "9b324f3a1132459a7274a0ace2e1b766ba80930f"
            },
            "dist": {
                "type": "zip",
                "url": "https://api.github.com/repos/squizlabs/PHP_CodeSniffer/zipball/9b324f3a1132459a7274a0ace2e1b766ba80930f",
                "reference": "9b324f3a1132459a7274a0ace2e1b766ba80930f",
                "shasum": ""
            },
            "require": {
                "ext-simplexml": "*",
                "ext-tokenizer": "*",
                "ext-xmlwriter": "*",
                "php": ">=5.1.2"
            },
            "require-dev": {
                "phpunit/phpunit": "~4.0"
            },
            "bin": [
                "scripts/phpcs",
                "scripts/phpcbf"
            ],
            "type": "library",
            "extra": {
                "branch-alias": {
                    "dev-master": "2.x-dev"
                }
            },
            "autoload": {
                "classmap": [
                    "CodeSniffer.php",
                    "CodeSniffer/CLI.php",
                    "CodeSniffer/Exception.php",
                    "CodeSniffer/File.php",
                    "CodeSniffer/Fixer.php",
                    "CodeSniffer/Report.php",
                    "CodeSniffer/Reporting.php",
                    "CodeSniffer/Sniff.php",
                    "CodeSniffer/Tokens.php",
                    "CodeSniffer/Reports/",
                    "CodeSniffer/Tokenizers/",
                    "CodeSniffer/DocGenerators/",
                    "CodeSniffer/Standards/AbstractPatternSniff.php",
                    "CodeSniffer/Standards/AbstractScopeSniff.php",
                    "CodeSniffer/Standards/AbstractVariableSniff.php",
                    "CodeSniffer/Standards/IncorrectPatternException.php",
                    "CodeSniffer/Standards/Generic/Sniffs/",
                    "CodeSniffer/Standards/MySource/Sniffs/",
                    "CodeSniffer/Standards/PEAR/Sniffs/",
                    "CodeSniffer/Standards/PSR1/Sniffs/",
                    "CodeSniffer/Standards/PSR2/Sniffs/",
                    "CodeSniffer/Standards/Squiz/Sniffs/",
                    "CodeSniffer/Standards/Zend/Sniffs/"
                ]
            },
            "notification-url": "https://packagist.org/downloads/",
            "license": [
                "BSD-3-Clause"
            ],
            "authors": [
                {
                    "name": "Greg Sherwood",
                    "role": "lead"
                }
            ],
            "description": "PHP_CodeSniffer tokenizes PHP, JavaScript and CSS files and detects violations of a defined set of coding standards.",
            "homepage": "http://www.squizlabs.com/php-codesniffer",
            "keywords": [
                "phpcs",
                "standards"
            ],
            "time": "2016-11-30 04:02:31"
        },
        {
            "name": "symfony/polyfill-mbstring",
            "version": "v1.3.0",
            "source": {
                "type": "git",
                "url": "https://github.com/symfony/polyfill-mbstring.git",
                "reference": "e79d363049d1c2128f133a2667e4f4190904f7f4"
            },
            "dist": {
                "type": "zip",
                "url": "https://api.github.com/repos/symfony/polyfill-mbstring/zipball/e79d363049d1c2128f133a2667e4f4190904f7f4",
                "reference": "e79d363049d1c2128f133a2667e4f4190904f7f4",
                "shasum": ""
            },
            "require": {
                "php": ">=5.3.3"
            },
            "suggest": {
                "ext-mbstring": "For best performance"
            },
            "type": "library",
            "extra": {
                "branch-alias": {
                    "dev-master": "1.3-dev"
                }
            },
            "autoload": {
                "psr-4": {
                    "Symfony\\Polyfill\\Mbstring\\": ""
                },
                "files": [
                    "bootstrap.php"
                ]
            },
            "notification-url": "https://packagist.org/downloads/",
            "license": [
                "MIT"
            ],
            "authors": [
                {
                    "name": "Nicolas Grekas",
                    "email": "p@tchwork.com"
                },
                {
                    "name": "Symfony Community",
                    "homepage": "https://symfony.com/contributors"
                }
            ],
            "description": "Symfony polyfill for the Mbstring extension",
            "homepage": "https://symfony.com",
            "keywords": [
                "compatibility",
                "mbstring",
                "polyfill",
                "portable",
                "shim"
            ],
            "time": "2016-11-14 01:06:16"
        },
        {
            "name": "symfony/var-dumper",
            "version": "v3.2.0",
            "source": {
                "type": "git",
                "url": "https://github.com/symfony/var-dumper.git",
                "reference": "86f4e8aeb07bd5fb467f6bdd599a30298d19fa5f"
            },
            "dist": {
                "type": "zip",
                "url": "https://api.github.com/repos/symfony/var-dumper/zipball/86f4e8aeb07bd5fb467f6bdd599a30298d19fa5f",
                "reference": "86f4e8aeb07bd5fb467f6bdd599a30298d19fa5f",
                "shasum": ""
            },
            "require": {
                "php": ">=5.5.9",
                "symfony/polyfill-mbstring": "~1.0"
            },
            "require-dev": {
                "twig/twig": "~1.20|~2.0"
            },
            "suggest": {
                "ext-symfony_debug": ""
            },
            "type": "library",
            "extra": {
                "branch-alias": {
                    "dev-master": "3.2-dev"
                }
            },
            "autoload": {
                "files": [
                    "Resources/functions/dump.php"
                ],
                "psr-4": {
                    "Symfony\\Component\\VarDumper\\": ""
                },
                "exclude-from-classmap": [
                    "/Tests/"
                ]
            },
            "notification-url": "https://packagist.org/downloads/",
            "license": [
                "MIT"
            ],
            "authors": [
                {
                    "name": "Nicolas Grekas",
                    "email": "p@tchwork.com"
                },
                {
                    "name": "Symfony Community",
                    "homepage": "https://symfony.com/contributors"
                }
            ],
            "description": "Symfony mechanism for exploring and dumping PHP variables",
            "homepage": "https://symfony.com",
            "keywords": [
                "debug",
                "dump"
            ],
            "time": "2016-11-29 10:33:09"
        },
        {
            "name": "webmozart/assert",
            "version": "1.2.0",
            "source": {
                "type": "git",
                "url": "https://github.com/webmozart/assert.git",
                "reference": "2db61e59ff05fe5126d152bd0655c9ea113e550f"
            },
            "dist": {
                "type": "zip",
                "url": "https://api.github.com/repos/webmozart/assert/zipball/2db61e59ff05fe5126d152bd0655c9ea113e550f",
                "reference": "2db61e59ff05fe5126d152bd0655c9ea113e550f",
                "shasum": ""
            },
            "require": {
                "php": "^5.3.3 || ^7.0"
            },
            "require-dev": {
                "phpunit/phpunit": "^4.6",
                "sebastian/version": "^1.0.1"
            },
            "type": "library",
            "extra": {
                "branch-alias": {
                    "dev-master": "1.3-dev"
                }
            },
            "autoload": {
                "psr-4": {
                    "Webmozart\\Assert\\": "src/"
                }
            },
            "notification-url": "https://packagist.org/downloads/",
            "license": [
                "MIT"
            ],
            "authors": [
                {
                    "name": "Bernhard Schussek",
                    "email": "bschussek@gmail.com"
                }
            ],
            "description": "Assertions to validate method input/output with nice error messages.",
            "keywords": [
                "assert",
                "check",
                "validate"
            ],
            "time": "2016-11-23 20:04:58"
        }
    ],
    "aliases": [],
    "minimum-stability": "stable",
    "stability-flags": {
        "ffmpeg/ffmpeg": 20
    },
    "prefer-stable": false,
    "prefer-lowest": false,
    "platform": [],
    "platform-dev": []
}<|MERGE_RESOLUTION|>--- conflicted
+++ resolved
@@ -4,13 +4,8 @@
         "Read more about it at https://getcomposer.org/doc/01-basic-usage.md#composer-lock-the-lock-file",
         "This file is @generated automatically"
     ],
-<<<<<<< HEAD
-    "hash": "01e94ff8285bcebc8d51432c0accab38",
-    "content-hash": "93e298fb6465f3e74d29d03c40c05a96",
-=======
-    "hash": "0f8f1c80cb7ebbc175b7e6be0936f841",
-    "content-hash": "2dee8611ed0f1e97a0be455b9eec7647",
->>>>>>> 24c96847
+    "hash": "94a6fb4af98949ac2c1e0abb3a372d97",
+    "content-hash": "1cdb3e32a6a07dbe8c26b861c6cf512b",
     "packages": [
         {
             "name": "aura/session",
@@ -1435,12 +1430,6 @@
                 "type": "git",
                 "url": "https://github.com/rg3/youtube-dl.git",
                 "reference": "2016.09.08"
-            },
-            "dist": {
-                "type": "tar",
-                "url": "https://github.com/rg3/youtube-dl/archive/2016.09.08.tar.gz",
-                "reference": null,
-                "shasum": null
             },
             "type": "library"
         },
