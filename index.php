--- conflicted
+++ resolved
@@ -45,13 +45,8 @@
 )->setName('video');
 $app->get(
     '/redirect',
-<<<<<<< HEAD
-    array('Alltube\Controller\FrontController', 'redirect')
+    array($controller, 'redirect')
 )->setName('redirect');
-=======
-    array($controller, 'redirect')
-);
->>>>>>> f14bec35
 $app->get(
     '/json',
     array($controller, 'json')
